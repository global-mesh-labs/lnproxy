--- conflicted
+++ resolved
@@ -15,33 +15,6 @@
     header and puts messages in general mesh send queue.
     Should be run continuously in it's own thread/task.
     """
-<<<<<<< HEAD
-    # Get the appropriate context variable
-    request_tag = request_info.get()
-    # Log the message
-    print(f"Conn {request_tag}: {msg}")
-
-
-async def unlink_socket(address):
-    """Async Unlink a Unix Socket at address 'address' for clean shutdown.
-    """
-    socket_path = trio.Path(address)
-    try:
-        await socket_path.unlink()
-    except OSError:
-        # Only raise an error if the path exists but we can't unlink it, else ignore
-        if await socket_path.exists():
-            raise
-
-
-async def receive_exactly(stream, length, timeout=5):
-    res = b""
-    while len(res) < length and time.time() < (time.time() + timeout):
-        res += await stream.receive_some(length - len(res))
-    if len(res) == length:
-        # log(f"Received exactly {length} bytes!")
-        return res
-=======
     log("Started mesh_queue_daemon", level="debug")
     while True:
         if len(config.QUEUE) == 0:
@@ -74,21 +47,14 @@
     """
     if i < hs_acts:
         message = await ln_msg.read_handshake_msg(stream, i, initiator)
->>>>>>> e0e1ff7b
     else:
         message = await ln_msg.read_lightning_msg(stream, to_mesh)
     return message
 
 
-<<<<<<< HEAD
-async def proxy_stream(read_stream, write_stream, initiator, to_mesh):
-    """Proxy lightning message traffic from one stream to another.
-    Handle and parse certain lightning messages.
-=======
 async def proxy(read: trio.SocketStream, write, initiator: bool, to_mesh: bool):
     """Read from a SocketStream and write to a trio.MemorySendChannel (the mesh "queue")
     or a trio.SocketStream.
->>>>>>> e0e1ff7b
     """
     log(f"Starting proxy(), initiator={initiator}")
     i = 0
@@ -108,31 +74,11 @@
             elif type(write) == trio.SocketStream:
                 await write.send_all(message)
             else:
-<<<<<<< HEAD
-                # message = await read_stream.receive_some()
-                # Bolt #8: Read exactly 18 bytes from the network buffer.
-                header = await receive_exactly(read_stream, config.MSG_HEADER)
-                #
-                # Bolt #8: 2-byte message length
-                body_len = struct.unpack(">H", header[: config.MSG_LEN])[0]
-
-                # Bolt #8: 16-byte MAC of the message length
-                # body_len_mac = struct.unpack("16s", header[-16:])[0]
-                # TODO: we can add a fake MAC on here during full mesh operation
-                # body_len_mac = 16 * (bytes.fromhex("00"))
-
-                # Bolt #8: Lightning message
-                body = await receive_exactly(read_stream, body_len)
-
-                # parse the message
-                header, body = ln_msg.parse(header, body, to_mesh, log)
-=======
                 log(
                     f"Unexpected write stream type in stream_to_memory_channel()\n"
                     f"{type(write)}"
                 )
             i += 1
->>>>>>> e0e1ff7b
 
 
 async def proxy_nursery(stream, _pubkey: str, stream_init: bool, q_init: bool):
@@ -148,11 +94,6 @@
             proxy, config.QUEUE[_pubkey]["inbound"][1], stream, q_init, False
         )
 
-<<<<<<< HEAD
-            # send to remote
-            await write_stream.send_all(message)
-=======
->>>>>>> e0e1ff7b
 
 async def handle_inbound(pubkey: str, task_status=trio.TASK_STATUS_IGNORED):
     """Handle a new inbound connection from the mesh.
@@ -174,39 +115,6 @@
         await proxy_nursery(stream, pubkey, stream_init=False, q_init=True)
 
 
-<<<<<<< HEAD
-async def handle_connection(inbound_stream, outbound_addr, initiator, to_mesh):
-    """Create the outbound connection to addr and proxy inbound and outbound streams.
-    """
-    # Get a new context var for the connection logs
-    request_info.set(next(COUNTER))
-    # Open the outbound connection
-    outbound_stream = await trio.open_unix_socket(outbound_addr)
-    log(f"Proxying connection between {inbound_stream} and {outbound_stream}")
-    try:
-        # We run the proxies in a nursery so they can run simultaneously
-        async with trio.open_nursery() as nursery:
-            nursery.start_soon(
-                proxy_stream,
-                outbound_stream,
-                inbound_stream,
-                not initiator,
-                not to_mesh,
-            )
-            nursery.start_soon(
-                proxy_stream, inbound_stream, outbound_stream, initiator, to_mesh
-            )
-    except ValueError as e:
-        log(f"Error from handle_connection():\n{e}")
-    except trio.ClosedResourceError as e:
-        log(f"Attempted to use resource after we closed:\n{e}")
-    finally:
-        await inbound_stream.aclose()
-        await outbound_stream.aclose()
-
-
-async def serve(listen_addr, outbound_addr, initiator, to_mesh):
-=======
 async def handle_outbound(stream: trio.SocketStream, pubkey: str):
     """Handles an outbound connection, creating the required (mesh) queues if necessary
     and then proxying the connection with the mesh queue.
@@ -224,7 +132,6 @@
 async def serve_outbound(
     listen_addr, pubkey: str, task_status=trio.TASK_STATUS_IGNORED
 ):
->>>>>>> e0e1ff7b
     """Serve a listening socket at listen_addr.
     Start a single handle_outbound for the first connection received to this socket.
     This will be run once per outbound connection made by C-Lightning (using rpc
@@ -234,29 +141,6 @@
     sock = trio.socket.socket(trio.socket.AF_UNIX, trio.socket.SOCK_STREAM)
     await sock.bind(listen_addr)
     sock.listen()
-<<<<<<< HEAD
-    # add it to list of sockets to kill when PKILL signal received
-    config.sockets.append(listen_addr)
-    print(f"Listening on socket {listen_addr}")
-    # Start a new handle_connection() for each new connection
-    try:
-        await trio.serve_listeners(
-            # We wrap in a partial so that we can pass outbound_addr to
-            # handle_connection because serve_listeners() doesn't support passing args.
-            functools.partial(
-                handle_connection,
-                outbound_addr=outbound_addr,
-                initiator=initiator,
-                to_mesh=to_mesh,
-            ),
-            [trio.SocketListener(sock)],
-        )
-    except Exception as e:
-        print(f"server error:\n{e}")
-    finally:
-        # Unlink the socket if it gets closed.
-        await unlink_socket(listen_addr)
-=======
     log(f"Listening for new outbound connection on {listen_addr}")
     # Report back to Trio that we've made the connection and are ready to receive
     task_status.started()
@@ -266,5 +150,4 @@
             trio.SocketListener(sock),
             nursery,
             functools.partial(handle_outbound, pubkey=pubkey),
-        )
->>>>>>> e0e1ff7b
+        )