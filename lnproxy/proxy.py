--- conflicted
+++ resolved
@@ -35,25 +35,10 @@
             message = await msg.HandshakeMessage.read(stream, i, initiator)
             return bytes(message.message)
         else:
-<<<<<<< HEAD
-            try:
-                message = await msg.LightningMessage.read(stream, to_mesh)
-                await message.parse()
-            # We want to raise all exceptions here, as unknown messages or other issues
-            # mean we need to restart the proxy to re-sync
-            except msg.UnknownMessage:
-                logger.debug("read_message raising UnknownMessage Exception")
-                raise
-            except:
-                raise
-            else:
-                return message.header + message.body + message.body_mac
-=======
             message = await msg.LightningMessage.read(stream, to_mesh)
             if await message.parse():
                 return bytes(message.header + message.body + message.body_mac)
             return b""
->>>>>>> 5e051e75
 
     async def _run_proxy(self, read, write, initiator: bool, to_mesh: bool):
         """Read from a SocketStream and write to a trio.MemorySendChannel
@@ -82,34 +67,8 @@
         while True:
             try:
                 message = await self.read_message(read, i, hs_acts, initiator, to_mesh)
-<<<<<<< HEAD
-            # trio sometimes raises these, they are OK
-            except trio.BusyResourceError:
-                pass
-            # Our custom error to show we got a message we don't understand
-            except msg.UnknownMessage:
-                logger.debug("_run_proxy raising UnknownMessage Exception")
-                raise
-            # This has been cancelled by trio
-            except trio.Cancelled:
-                logger.exception(f"Read message cancelled by trio")
-                raise
-            # If all is well, pass the message on
-            else:
-                if type(write) == trio.MemorySendChannel:
-                    await write.send(message)
-                elif type(write) == trio.SocketStream:
-                    await write.send_all(message)
-                else:
-                    logger.warning(
-                        f"Unexpected write stream type in "
-                        f"stream_to_memory_channel(): {type(write)}"
-                    )
-                # Only increment the counter upon successful data read.
-=======
                 if message:
                     await send(message)
->>>>>>> 5e051e75
                 i += 1
             except trio.Cancelled:
                 pass
@@ -132,44 +91,7 @@
             nursery.start_soon(
                 self._run_proxy, self.node.inbound[1], self.stream, self.q_init, False,
             )
-<<<<<<< HEAD
-        logger.debug(
-            f"Proxy.start finished: Cancelled: {nursery.cancel_scope.cancelled_caught}"
-        )
-
-
-async def send_queue_daemon():
-    """Monitors all send queues in the router, splits messages to 200B length, appends
-    header and puts messages in general mesh send queue.
-    Should be run continuously in it's own thread/task.
-    """
-    logger.debug("Started send_queue_daemon")
-    while True:
-        # No connections yet
-        if len(network.router) == 0:
-            await trio.sleep(0.1)
-        else:
-            for node in network.router.nodes:
-                if node.outbound is not None:
-                    try:
-                        msg = node.outbound[1].receive_nowait()
-                    except trio.WouldBlock:
-                        await trio.sleep(0.1)
-                    except:
-                        logger.exception("send_queue_daemon:")
-                        # We try to continue here as daemon handles all connections so
-                        # don't raise
-                    else:
-                        # Split it into 200B chunks and add header
-                        msg_iter = util.chunk_to_list(msg, 200, node.header)
-                        # Add it to send_mesh memory_channel
-                        for message in msg_iter:
-                            await config.mesh_conn.send_mesh_send.send(message)
-                else:
-                    await trio.sleep(1)
-=======
         logger.debug(f"Proxy for GID {self.gid} exited")
->>>>>>> 5e051e75
 
 
 async def handle_inbound(gid: int, task_status=trio.TASK_STATUS_IGNORED):
@@ -180,36 +102,6 @@
     # TODO: is this accounted for?
     # Add it to the list of handle_inbounds running
     # First connect to our local C-Lightning node.
-<<<<<<< HEAD
-    stream = None
-    sock = config.node_info["binding"][0]["socket"]
-    try:
-        stream = await trio.open_unix_socket(sock)
-    except (RuntimeError, OSError):
-        logger.exception(f"Error opening unix socket: {sock}")
-    except:
-        logger.debug("Unhandled exception opening socket")
-    else:
-        logger.debug("Connection made to local C-Lightning node")
-        # Report back to Trio that we've made the connection and are ready to receive
-        task_status.started()
-        # Next proxy between the queue and the node.
-        # q_init is True because remote is handshake initiator.
-        proxy = Proxy(stream, gid, False, True, network.router)
-        try:
-            await proxy.start()
-        except:
-            logger.exception("Error in handle_inbound")
-    finally:
-        # TODO: remove queues from node?
-        if stream:
-            try:
-                await stream.send_eof()
-                await stream.aclose()
-            except:
-                logger.exception("handle_inbound cleanup")
-            logger.debug(f"handle_inbound stream for GID {gid} closed")
-=======
     stream = await trio.open_unix_socket(config.node_info["binding"][0]["socket"])
     logger.debug("Connection made to local C-Lightning node")
     # Report back to Trio that we've made the connection and are ready to receive
@@ -228,7 +120,6 @@
         router.cleanup(gid)
         with trio.fail_after(2):
             await stream.aclose()
->>>>>>> 5e051e75
         logger.debug(f"handle_inbound for GID {gid} finished.")
 
 
@@ -238,39 +129,12 @@
     """
     logger.info(f"Handling new outbound connection to GID: {gid}")
     # First we check if the node is in the router already:
-<<<<<<< HEAD
-    if gid not in network.router:
-=======
     if gid not in router:
->>>>>>> 5e051e75
         logger.error(
             f"GID {gid} not found in network router, aborting. Please add Node"
             f"to router before trying to reconnect"
         )
         return
-<<<<<<< HEAD
-    try:
-        # Next we initialise the Node's queues
-        network.router.init_node(gid)
-    except:
-        logger.exception("network.router.init_node():")
-    else:
-        # Next proxy between the stream and the node.
-        # stream_init is True because we are handshake initiator.
-        proxy = Proxy(stream, gid, True, False, network.router)
-        try:
-            await proxy.start()
-        except:
-            logger.exception("Error in handle_outbound")
-    finally:
-        if stream:
-            try:
-                await stream.send_eof()
-                await stream.aclose()
-            except:
-                logger.exception("handle_outbound cleanup")
-            logger.debug(f"handle_outbound stream for GID {gid} closed")
-=======
     # Next proxy between the stream and the node.
     # stream_init is True because we are handshake initiator.
     router.init_node(gid)
@@ -285,7 +149,6 @@
         router.cleanup(gid)
         with trio.fail_after(2):
             await stream.aclose()
->>>>>>> 5e051e75
         logger.debug(f"handle_outbound for GID {gid} finished.")
 
 
