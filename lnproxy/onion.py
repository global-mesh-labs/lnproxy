import struct
import subprocess

import lnproxy.config as config
import lnproxy.util as util


log = util.log


def decode_hop_data(hop_data: bytes, layer=0):
    """Decode a legacy 'hop_data' payload
    https://github.com/lightningnetwork/lightning-rfc/blob/master/04-onion-routing.md#legacy-hop_data-payload-format
    """
    off = 0 if len(hop_data) == 32 else 1
    # Bolt #7: The hop_data format is identified by a single 0x00-byte length, for
    # backward compatibility.
    short_channel_id = struct.unpack_from(config.be_u64, hop_data, 0 + off)[0]
    amt_to_forward = struct.unpack_from(config.be_u64, hop_data, 8 + off)[0]
    outgoing_cltv_value = struct.unpack_from(config.be_u32, hop_data, 16 + off)[0]
    padding = struct.unpack_from("12B", hop_data, 20 + off)[0]
<<<<<<< HEAD
    print(
        "DEBUG: \n"
=======
    log(
>>>>>>> e0e1ff7b
        f"Decoded payload layer {layer}:\n"
        f"\tShort channel id: {short_channel_id}\n"
        f"\tAmt to forward: {amt_to_forward}\n"
        f"\tOutgoing CLTV value: {outgoing_cltv_value}\n"
        f"\tPadding: {padding}"
    )
    return short_channel_id, amt_to_forward, outgoing_cltv_value, padding


def encode_hop_data(
    short_channel_id: bytes, amt_to_forward: int, outgoing_cltv_value: int
) -> bytes:
    """Encode a legacy 'hop_data' payload to bytes
    https://github.com/lightningnetwork/lightning-rfc/blob/master/04-onion-routing.md#legacy-hop_data-payload-format
    """
    # Bolt #7: The hop_data format is identified by a single 0x00-byte length, for
    # backward compatibility.
    hop_data = struct.pack(config.be_u8, 0x00)
    hop_data += short_channel_id
    hop_data += struct.pack(config.be_u64, amt_to_forward)
    hop_data += struct.pack(config.be_u32, outgoing_cltv_value)
    # [12*byte:padding]
    hop_data += b"\x00\x00\x00\x00\x00\x00\x00\x00\x00\x00\x00\x00"
    return hop_data


def generate_new(
    my_pubkey: hex,
    next_pubkey: hex,
    # pubkeys: list,
    amount_msat: int,
    payment_hash: bytes,
    cltv_expiry: int,
) -> bytes:
    """Generates a new onion with our_pubkey as this hop, and next_pubkey as
    'final hop'
    """
<<<<<<< HEAD
    print(
        "DEBUG: "
=======
    log(
>>>>>>> e0e1ff7b
        f"my_pubkey: {my_pubkey}, amount_msat: {amount_msat}, "
        f"payment_hash: {payment_hash.hex()}, "
        f"cltv_expiry: {cltv_expiry}"
    )
    # is there is a next_pubkey, we are't the final hop, so add a second_hop!
    if next_pubkey:
        first_hop_chan_id = util.get_short_chan_id(my_pubkey, next_pubkey)
        first_hop_data = encode_hop_data(
            first_hop_chan_id, amount_msat, cltv_expiry
        ).hex()
        # Bolt #7: MUST NOT include short_channel_id for the final node.
        next_hop_id = struct.pack(config.be_u64, 0)
        next_hop_data = encode_hop_data(next_hop_id, amount_msat, cltv_expiry).hex()
<<<<<<< HEAD
        print(
            "DEBUG: "
=======
        log(
>>>>>>> e0e1ff7b
            f"Generating new onion using command:\n'devtools/onion generate "
            f"{my_pubkey}/{first_hop_data} {next_pubkey}/{next_hop_data} --assoc-data "
            f"{payment_hash.hex()}'"
        )
        onion_tool = subprocess.run(
            [
                config.ONION_TOOL,
                "generate",
                f"{my_pubkey}/{first_hop_data}",
                f"{next_pubkey}/{next_hop_data}",
                "--assoc-data",
                f"{payment_hash.hex()}",
            ],
            capture_output=True,
        )
    # else we are the final hop!
    else:
        # Bolt #7: MUST NOT include short_channel_id for the final node.
        first_hop_id = struct.pack(config.be_u64, 0)
        first_hop_data = encode_hop_data(first_hop_id, amount_msat, cltv_expiry).hex()
        onion_tool = subprocess.run(
            [
                config.ONION_TOOL,
                "generate",
                f"{my_pubkey}/{first_hop_data}",
                "--assoc-data",
                f"{payment_hash.hex()}",
            ],
            capture_output=True,
        )
    gen_onion = onion_tool.stdout.decode()

    if onion_tool.stdout == b"":
<<<<<<< HEAD
        print(f"ERROR: from onion tool: {onion_tool.stdout.decode()}")
    print(f"DEBUG: Created onion: type: {type(gen_onion)}, data: {gen_onion}")
    gen_onion_bytes = bytes.fromhex(gen_onion)
    print("INFO: Generated onion!")
    print(f"DEBUG: Onion hex:\n{gen_onion_bytes.hex()}")
=======
        log(f"Error from onion tool: {onion_tool.stdout.decode()}")
    gen_onion_bytes = bytes.fromhex(gen_onion)
    log("Generated onion!")
    log(f"Onion hex:\n{gen_onion_bytes.hex()}")
>>>>>>> e0e1ff7b
    return gen_onion_bytes<|MERGE_RESOLUTION|>--- conflicted
+++ resolved
@@ -19,12 +19,7 @@
     amt_to_forward = struct.unpack_from(config.be_u64, hop_data, 8 + off)[0]
     outgoing_cltv_value = struct.unpack_from(config.be_u32, hop_data, 16 + off)[0]
     padding = struct.unpack_from("12B", hop_data, 20 + off)[0]
-<<<<<<< HEAD
-    print(
-        "DEBUG: \n"
-=======
     log(
->>>>>>> e0e1ff7b
         f"Decoded payload layer {layer}:\n"
         f"\tShort channel id: {short_channel_id}\n"
         f"\tAmt to forward: {amt_to_forward}\n"
@@ -62,12 +57,7 @@
     """Generates a new onion with our_pubkey as this hop, and next_pubkey as
     'final hop'
     """
-<<<<<<< HEAD
-    print(
-        "DEBUG: "
-=======
     log(
->>>>>>> e0e1ff7b
         f"my_pubkey: {my_pubkey}, amount_msat: {amount_msat}, "
         f"payment_hash: {payment_hash.hex()}, "
         f"cltv_expiry: {cltv_expiry}"
@@ -81,12 +71,7 @@
         # Bolt #7: MUST NOT include short_channel_id for the final node.
         next_hop_id = struct.pack(config.be_u64, 0)
         next_hop_data = encode_hop_data(next_hop_id, amount_msat, cltv_expiry).hex()
-<<<<<<< HEAD
-        print(
-            "DEBUG: "
-=======
         log(
->>>>>>> e0e1ff7b
             f"Generating new onion using command:\n'devtools/onion generate "
             f"{my_pubkey}/{first_hop_data} {next_pubkey}/{next_hop_data} --assoc-data "
             f"{payment_hash.hex()}'"
@@ -120,16 +105,8 @@
     gen_onion = onion_tool.stdout.decode()
 
     if onion_tool.stdout == b"":
-<<<<<<< HEAD
-        print(f"ERROR: from onion tool: {onion_tool.stdout.decode()}")
-    print(f"DEBUG: Created onion: type: {type(gen_onion)}, data: {gen_onion}")
-    gen_onion_bytes = bytes.fromhex(gen_onion)
-    print("INFO: Generated onion!")
-    print(f"DEBUG: Onion hex:\n{gen_onion_bytes.hex()}")
-=======
         log(f"Error from onion tool: {onion_tool.stdout.decode()}")
     gen_onion_bytes = bytes.fromhex(gen_onion)
     log("Generated onion!")
     log(f"Onion hex:\n{gen_onion_bytes.hex()}")
->>>>>>> e0e1ff7b
     return gen_onion_bytes