--- conflicted
+++ resolved
@@ -95,11 +95,7 @@
     """Connect to a remote node via goTenna mesh proxy.
     """
     try:
-<<<<<<< HEAD
-        pubkey = network.router.lookup_pubkey(gid)
-=======
         pubkey = router.lookup_pubkey(gid)
->>>>>>> 5e051e75
     except LookupError as e:
         return f"Could not find GID {gid} in router, try adding first.\n{e}"
     logging.debug(f"proxy-connect to gid {gid} via goTenna mesh connection")
