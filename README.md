--- conflicted
+++ resolved
@@ -50,11 +50,7 @@
 
     # e.g. on OSX you might do
     export PATH_TO_BITCOIN="~/Library/Application\ Support/Bitcoin"
-<<<<<<< HEAD
-    export PLUGIN_PATH="~/src/lnproxy/plugin/gotenna.py"
-=======
     export PLUGIN_PATH="/Users/will/src/lnproxy/plugin/gotenna.py"
->>>>>>> 5e051e75
     
 Change to the right directory and source the script:
 
@@ -90,21 +86,12 @@
     l2-cli add-node 1000003 $(l3-cli getinfo | jq .id)
     l3-cli add-node 1000001 $(l1-cli getinfo | jq .id)
     l3-cli add-node 1000002 $(l2-cli getinfo | jq .id)
-<<<<<<< HEAD
 
 This will add the other nodes to the (plugin) router tables. Next, we can try to connect them together:
 
     l1-cli proxy-connect 1000002
     l2-cli proxy-connect 1000003
 
-=======
-
-This will add the other nodes to the (plugin) router tables. Next, we can try to connect them together:
-
-    l1-cli proxy-connect 1000002
-    l2-cli proxy-connect 1000003
-
->>>>>>> 5e051e75
 This will connect the three nodes via the proxies, you should see returned two 'ID' fields. Next, we can try to open some channels:
 
     l1-cli fundchannel $(l2-cli getinfo | jq .id) 5000000 10000 false
@@ -116,19 +103,11 @@
 
     l1-cli pay $(l2-cli invoice 500000 $(openssl rand -hex 12) | jq -r '.bolt11')
     l2-cli pay $(l3-cli invoice 500000 $(openssl rand -hex 12) $(openssl rand -hex 12) | jq -r '.bolt11')
-<<<<<<< HEAD
 
 (If you don't have openssl on OSX try `brew install openssl` or just add some random text yourself)
 
 However if you try to pay l3 from l1 using the following you will receive an error: can't find route. This is because the plugin disables C-Lightning gossip at node startup, to limit the number of mesh messages.
 
-=======
-
-(If you don't have openssl on OSX try `brew install openssl` or just add some random text yourself)
-
-However if you try to pay l3 from l1 using the following you will receive an error: can't find route. This is because the plugin disables C-Lightning gossip at node startup, to limit the number of mesh messages.
-
->>>>>>> 5e051e75
     l1-cli pay $(l3-cli invoice 500000 $(openssl rand -hex 12) $(openssl rand -hex 12) | jq -r '.bolt11')
 
 
